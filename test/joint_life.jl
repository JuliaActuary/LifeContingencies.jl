@testset "Joint Life" begin

        
    @testset "Joint Last Survivor unknown status" begin
        
        @testset "ALMCR §9.4" begin
            ℓ₁ = [43302,42854,42081,41351,40050]
            ℓ₂ = [47260,47040,46755,46500,46227]

            ps₁ =  ℓ₁ ./ ℓ₁[1]
            qs₁ = [1 - ps₁[t] / ps₁[t - 1] for t in 2:5 ] 

            ps₂ =  ℓ₂ ./ ℓ₂[1]
            qs₂ = [1 - ps₂[t] / ps₂[t - 1] for t in 2:5 ] 
            
            m1 = UltimateMortality(qs₁, 65)
            m2 = UltimateMortality(qs₂, 60)

            @test q(m1, 65, 1, 1) == 1 - ℓ₁[2] / ℓ₁[1]
            @test q(m2, 60, 1, 1) == 1 - ℓ₂[2] / ℓ₂[1]

            l1 = SingleLife(mort = m1, issue_age = 65)
            l2 = SingleLife(mort = m2, issue_age = 60)

            jl = JointLife(l1, l2, LastSurvivor(), Frasier())
            
            @test isapprox( p(jl, 1, 2) , 0.9997, atol = 1e-4)
            
            
            ins = LifeContingency(jl,InterestRate(0.05))
            ins_l1 = LifeContingency(jl.lives[1],InterestRate(0.05))
            ins_l2 = LifeContingency(jl.lives[2],InterestRate(0.05))
            # problem 9.1.f
            @test isapprox( ä(ins,5)     , 4.5437, atol = 1e-4)
            @test isapprox( A(ins)     , A(ins_l1) + A(ins_l2) - A(ins_l1) * A(ins_l2) )
<<<<<<< HEAD


        end

        @testset "ALMCR Excercise 9.4" begin

            l1 = SingleLife(mort = Makeham(0.0001,0.0003,1.075),issue_age = 25)
            l2 = SingleLife(mort = Makeham(0.0001,0.0003,1.075),issue_age = 30)
=======
>>>>>>> 4cac2b8f

            # whole life last survivor annuity due
            jl = JointLife(l1,l2,LastSurvivor(),Frasier())
            ins = LifeContingency(jl,InterestRate(0.05))

            # I'm not sure if ä(ins) is currently the right API for WL annuity...
            @test isapprox( ä(ins), 15.8901)
        end
    
        @testset "CIA tables" begin
            m1 = tbls["1986-92 CIA – Male Smoker, ANB"]
            m2 = tbls["1986-92 CIA – Female Nonsmoker, ANB"]
            l1 = SingleLife(mort = m1.ultimate, issue_age = 40)
            l2 = SingleLife(mort = m2.ultimate, issue_age = 37)

            jl = JointLife(l1, l2, LastSurvivor(), Frasier())
            
            @testset "independent lives" begin
                for duration in 1:40
                    tpx = p(l1, 1, duration-1)
                    tpy = p(l2, 1, duration-1)

                    tpxy_prior = tpx + tpy - tpx * tpy
                    tpx = p(l1, 1, duration)
                    tpy = p(l2, 1, duration)
                    tpxy = tpx + tpy - tpx * tpy
                    @test q(jl, duration) == 1 - tpxy / tpxy_prior
                end
            end
        
            q_annual = [0.00000141120,0.00000478349,0.00000921100,0.00001508953,0.00002255325,0.00003179413,0.00004327035,0.00005782855,0.00007524178,0.00009695039,0.00012370408,0.00015606419,0.00019612090,0.00024529620,0.00030502659,0.00037768543,0.00046587280,0.00057325907,0.00070238876,0.00085952824,0.00104786439,0.00127420204,0.00154640464,0.00187374100,0.00226186101,0.00272457482,0.00327193743,0.00391984214,0.00468084563,0.00557778027,0.00662135901,0.00783684326,0.00924475551,0.01086696400,0.01272977389,0.01485150445,0.01727277853,0.02000566587,0.02308982834,0.02654184882,0.03039819991,0.03469299691,0.03944737905,0.04469931521,0.05048294677,0.05683522818,0.06379854263,0.07142629169,0.07976664920,0.08888579420,0.09884411368,0.10971505011,0.12159455247,0.13456410066,0.14873755448,0.16421406941,0.18111392905,0.19954137714,0.21962070363,0.24144744481,0.26515968560,0.29099967654,0.31901974549,0.35111309929,0.39733960046,0.47004540325,0.58255000000,0.74852030000,1.00000000000]
            q_cumulative = [0.00000141120,0.00000619469,0.00001540563,0.00003049492,0.00005304748,0.00008483992,0.00012810660,0.00018592774,0.00026115553,0.00035808060,0.00048174038,0.00063772939,0.00083372522,0.00107881691,0.00138351443,0.00176067732,0.00222572986,0.00279771301,0.00349813669,0.00435465818,0.00539795948,0.00666528343,0.00820138084,0.01005975458,0.01229886182,0.01498992747,0.01821281880,0.02206126957,0.02663884979,0.03206804441,0.03847706939,0.04601237389,0.05483175625,0.06510286552,0.07700389465,0.09071177542,0.10641770955,0.12429441828,0.14451430984,0.16722048170,0.19253547997,0.22054884408,0.25129614928,0.28476269870,0.32086998531,0.35946849466,0.40033347120,0.44316542761,0.48758225561,0.53312891378,0.57927637250,0.62543608637,0.67098101782,0.71525516126,0.75760741222,0.79741168545,0.83410325108,0.86720651682,0.89637071504,0.92139174110,0.94223548231,0.95904493828,0.97211041164,0.98190281145,0.98909354112,0.99422007198,0.99758716905,0.99939322200,1.00000000000]
            @testset "precalced vectors" begin
                for duration in 1:40
                    @test isapprox(q(jl, 1, duration), q_cumulative[duration], atol = 1e-6)
                end

                for duration in 1:40
                    @test isapprox(q(jl, duration), q_annual[duration], atol = 1e-6)
                end

                for duration in 1:40
                    @test isapprox(p(jl, duration), 1 - q_annual[duration], atol = 1e-6)
                end
            end
        end



    end
end<|MERGE_RESOLUTION|>--- conflicted
+++ resolved
@@ -33,17 +33,6 @@
             # problem 9.1.f
             @test isapprox( ä(ins,5)     , 4.5437, atol = 1e-4)
             @test isapprox( A(ins)     , A(ins_l1) + A(ins_l2) - A(ins_l1) * A(ins_l2) )
-<<<<<<< HEAD
-
-
-        end
-
-        @testset "ALMCR Excercise 9.4" begin
-
-            l1 = SingleLife(mort = Makeham(0.0001,0.0003,1.075),issue_age = 25)
-            l2 = SingleLife(mort = Makeham(0.0001,0.0003,1.075),issue_age = 30)
-=======
->>>>>>> 4cac2b8f
 
             # whole life last survivor annuity due
             jl = JointLife(l1,l2,LastSurvivor(),Frasier())
